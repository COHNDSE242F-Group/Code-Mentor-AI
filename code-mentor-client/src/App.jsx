import React, { useEffect } from "react";
import { BrowserRouter as Router, Routes, Route } from "react-router-dom";

// Pages
import CodeEditorPage from "./pages/CodeEditorPage"; 

// Layout
import Layout from "./components/layout/Layout";
import StudentLayout from "./components/layout/StudentLayout";

// Assignment Pages
import Home from "./pages/Home";
import Dashboard from "./pages/Dashboard";
import CreateAssignment from "./pages/assignments/CreateAssignment";
import AssignmentList from "./pages/assignments/AssignmentList";
import AssignmentDetail from "./pages/assignments/AssignmentDetail";
import AddStudent from "./pages/AddStudent";
import EditStudent from "./pages/EditStudent";
import EditInstructor from "./pages/EditInstructor";
import AddInstructor from "./pages/AddInstructor";

// // Submissions
import SubmissionsList from "./pages/submissions/SubmissionsList";
import SubmissionDetail from "./pages/submissions/SubmissionDetail";
import StudentMessaging from "./pages/StudentMessaging";

// // Other Pages
//import AIEvaluationBuilder from "./pages/AIEvaluationBuilder";
 import BatchManagement from "./pages/BatchManagement";
 import Reports from "./pages/Reports";
import Messaging from "./pages/Messaging";


import Settings from "./pages/Settings";

// Auth Pages
import Login from "./pages/auth/Login"; 
import Signup from "./pages/auth/Signup";
import ForgotPassword from "./pages/auth/ForgotPassword";
import ResetPassword from "./pages/auth/ResetPassword";
// import VerifyEmail from "./pages/auth/VerifyEmail";
 //import ResetPassword from "./pages/auth/ResetPassword";
//import VerifyEmail from "./pages/auth/VerifyEmail";
import AccountDetails from "./pages/auth/AccountDetails";
import Progress from "./pages/Progress";
import StudentDashboard from "./pages/StudentDashboard";


function App() {
  return (
    <Router>
      <Routes>
        {/* Public home page */}
        <Route path="/" element={<Home />} />

        {/* Auth routes without layout */}
        <Route path="/login" element={<Login />} />
        <Route path=
        
        "/signup" element={<Signup />} />
        <Route path="/forgot-password" element={<ForgotPassword />} />
        <Route path="/reset-password" element={<ResetPassword />} />


        

        {/*<Route path="/verify-email" element={<VerifyEmail />} /> */}
        

        {/*<Route path="/reset-password" element={<ResetPassword />}
        <Route path="/verify-email" element={<VerifyEmail />} /> />
         */}

        {/* Code editor page */}
        <Route path="/code-editor" element={<CodeEditorPage />} />
        <Route path="/progress" element={<StudentLayout><Progress /></StudentLayout>} />
        <Route path="/student-dashboard" element={<StudentLayout><StudentDashboard /></StudentLayout>} />
       

        {/* Protected routes with layout */}
        <Route path="/submissions" element={<Layout><SubmissionsList /></Layout>} />
        <Route path="/submissions/:submissionId" element={<Layout><SubmissionDetail /></Layout>} /> {/* Correct route */}
        <Route path="/messaging" element={<Layout><Messaging /></Layout>} />
        <Route path="/account" element={<Layout><AccountDetails /></Layout>} />
        <Route path="/assignments/create" element={<Layout><CreateAssignment /></Layout>} />
        <Route path="/assignments" element={<Layout><AssignmentList /></Layout>} />
        <Route path="/assignments/:id" element={<Layout><AssignmentDetail /></Layout>} />
<<<<<<< HEAD
        <Route path="/settings" element={<Layout><Settings /></Layout>} />
        <Route path="/reports" element={<Layout><Reports /></Layout>}/>
        
        {/* <Route path="/dashboard" element={<Layout><Dashboard /></Layout>} />
=======
        <Route path="/dashboard" element={<Layout><Dashboard /></Layout>} />
        <Route path="/batches" element={<Layout><BatchManagement /></Layout>} />
         <Route path="/addstudent" element={<AddStudent />} />
        <Route path="/addinstructor" element={<AddInstructor />} />
    <Route path="/students/:id/edit" element={<Layout><EditStudent /></Layout>} />
        <Route path="/instructors/:id/edit" element={<Layout><EditInstructor /></Layout>} />
         <Route path="/dashboard" element={<Layout><Dashboard /></Layout>} />
          <Route path="/batches" element={<Layout><BatchManagement /></Layout>} />
        {/* 
>>>>>>> e8bc3a04
         <Route path="/assignments/:id" element={<Layout><AssignmentDetail /></Layout>} />
         
          <Route path="/reports" element={<Layout><Reports /></Layout>} />
           

          

        {/*
        
        
       
        
        
        <Route path="/ai-evaluation" element={<Layout><AIEvaluationBuilder /></Layout>} />
       
        <Route path="/reports" element={<Layout><Reports /></Layout>} />
        
        <Route path="/settings" element={<Layout><Settings /></Layout>} />
        */}
        <Route path="/student-messaging" element={<StudentLayout><StudentMessaging /></StudentLayout>} />
      </Routes>
    </Router>
  );
}

export default App;<|MERGE_RESOLUTION|>--- conflicted
+++ resolved
@@ -85,12 +85,10 @@
         <Route path="/assignments/create" element={<Layout><CreateAssignment /></Layout>} />
         <Route path="/assignments" element={<Layout><AssignmentList /></Layout>} />
         <Route path="/assignments/:id" element={<Layout><AssignmentDetail /></Layout>} />
-<<<<<<< HEAD
         <Route path="/settings" element={<Layout><Settings /></Layout>} />
         <Route path="/reports" element={<Layout><Reports /></Layout>}/>
         
         {/* <Route path="/dashboard" element={<Layout><Dashboard /></Layout>} />
-=======
         <Route path="/dashboard" element={<Layout><Dashboard /></Layout>} />
         <Route path="/batches" element={<Layout><BatchManagement /></Layout>} />
          <Route path="/addstudent" element={<AddStudent />} />
@@ -100,7 +98,6 @@
          <Route path="/dashboard" element={<Layout><Dashboard /></Layout>} />
           <Route path="/batches" element={<Layout><BatchManagement /></Layout>} />
         {/* 
->>>>>>> e8bc3a04
          <Route path="/assignments/:id" element={<Layout><AssignmentDetail /></Layout>} />
          
           <Route path="/reports" element={<Layout><Reports /></Layout>} />
