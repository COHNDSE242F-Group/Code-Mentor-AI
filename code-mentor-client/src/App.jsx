--- conflicted
+++ resolved
@@ -32,13 +32,10 @@
 import Login from "./pages/auth/Login"; 
 import Signup from "./pages/auth/Signup";
 import ForgotPassword from "./pages/auth/ForgotPassword";
-<<<<<<< HEAD
 import ResetPassword from "./pages/auth/ResetPassword";
 // import VerifyEmail from "./pages/auth/VerifyEmail";
-=======
  //import ResetPassword from "./pages/auth/ResetPassword";
 //import VerifyEmail from "./pages/auth/VerifyEmail";
->>>>>>> ad852ecd
 import AccountDetails from "./pages/auth/AccountDetails";
 import Progress from "./pages/Progress";
 import StudentDashboard from "./pages/StudentDashboard";
@@ -56,18 +53,15 @@
         
         "/signup" element={<Signup />} />
         <Route path="/forgot-password" element={<ForgotPassword />} />
-<<<<<<< HEAD
         <Route path="/reset-password" element={<ResetPassword />} />
 
         
         {/*<Route path="/verify-email" element={<VerifyEmail />} /> */}
-=======
         
 
         {/*<Route path="/reset-password" element={<ResetPassword />}
         <Route path="/verify-email" element={<VerifyEmail />} /> />
          */}
->>>>>>> ad852ecd
 
         {/* Code editor page */}
         <Route path="/code-editor" element={<CodeEditorPage />} />
