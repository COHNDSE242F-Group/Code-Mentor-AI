<<<<<<< HEAD
// @ts-nocheck
import React from 'react';
=======

import React, { useState, useEffect, useRef } from 'react';
>>>>>>> 355047dd
import Card from '../../components/ui/Card';
import { ArrowLeftIcon, PlusIcon } from 'lucide-react';
import { Link } from 'react-router-dom';
const CreateAssignment = () => {
  const [batches, setBatches] = useState<string[]>([]);
  const [form, setForm] = useState({
    title: '',
    language: 'Python',
    difficulty: 'Easy',
    dueDate: '',
    dueTime: '',
    batch: '',
    instructions: '',
    aiEvaluation: false,
    plagiarism: false
  });
  const [success, setSuccess] = useState('');
  const [error, setError] = useState('');
  const [draftSaved, setDraftSaved] = useState(false);
  const [draftLoaded, setDraftLoaded] = useState('');
  const fileInputRef = useRef<HTMLInputElement>(null);
  const [selectedFiles, setSelectedFiles] = useState<File[]>([]);
  useEffect(() => {
    fetch('http://localhost:8000/assignment/options')
      .then(res => res.json())
      .then(data => setBatches(data.batches || []));
    // Load draft if exists
    const draft = localStorage.getItem('assignmentDraft');
    if (draft) {
      setForm(JSON.parse(draft));
    }
  }, []);
  const handleChange = (e: React.ChangeEvent<HTMLInputElement | HTMLTextAreaElement | HTMLSelectElement>) => {
    const { name, value, type } = e.target;
    let fieldValue: string | boolean = value;
    if (type === 'checkbox' && 'checked' in e.target) {
      fieldValue = (e.target as HTMLInputElement).checked;
    }
    setForm(prev => ({
      ...prev,
      [name]: fieldValue
    }));
  };
  const handleSubmit = async (e: React.FormEvent) => {
    e.preventDefault();
    setSuccess('');
    setError('');
    // validation
    if (!form.title || !form.language || !form.difficulty || !form.dueDate || !form.dueTime || !form.batch || !form.instructions) {
      setError('Please fill in all required fields.');
      setTimeout(() => setError(''), 2000);
      return;
    }
    const res = await fetch('http://localhost:8000/assignment/create', {
      method: 'POST',
      headers: { 'Content-Type': 'application/json' },
      body: JSON.stringify(form)
    });
    if (res.ok) {
      setSuccess('Assignment created successfully!');
      setTimeout(() => setSuccess(''), 2000);
    }
  };

  const handleSaveDraft = () => {
    localStorage.setItem('assignmentDraft', JSON.stringify(form));
    setDraftSaved(true);
    setTimeout(() => setDraftSaved(false), 2000);
  };
  const handleFileClick = () => {
    fileInputRef.current?.click();
  };
  const handleFileChange = (e: React.ChangeEvent<HTMLInputElement>) => {
    if (e.target.files) {
      setSelectedFiles(Array.from(e.target.files));
    }
  };
  return <div className="w-full">
      <div className="mb-6">
        <Link to="/assignments" className="inline-flex items-center text-[#0D47A1] mb-4">
          <ArrowLeftIcon size={16} className="mr-1" />
          Back to Assignments
        </Link>
        <h1 className="text-2xl font-bold text-gray-800">
          Create New Assignment
        </h1>
        <p className="text-gray-500">
          Fill in the details to create a new programming assignment
        </p>
      </div>
      <Card>
  <form onSubmit={handleSubmit}>
          <div className="grid grid-cols-1 md:grid-cols-2 gap-6 mb-6">
            <div>
              <label className="block text-sm font-medium text-gray-700 mb-1">
                Assignment Title
              </label>
              <input type="text" name="title" value={form.title} onChange={handleChange} className="w-full px-3 py-2 border border-gray-300 rounded-md focus:outline-none focus:ring-2 focus:ring-[#0D47A1] focus:border-transparent" placeholder="e.g., Python Data Structures" />
            </div>
            <div>
              <label className="block text-sm font-medium text-gray-700 mb-1">
                Programming Language
              </label>
              <select name="language" value={form.language} onChange={handleChange} className="w-full px-3 py-2 border border-gray-300 rounded-md focus:outline-none focus:ring-2 focus:ring-[#0D47A1] focus:border-transparent">
                <option>Python</option>
                <option>JavaScript</option>
                <option>Java</option>
                <option>C++</option>
                <option>SQL</option>
                <option>Other</option>
              </select>
            </div>
          </div>
          <div className="grid grid-cols-1 md:grid-cols-3 gap-6 mb-6">
            <div>
              <label className="block text-sm font-medium text-gray-700 mb-1">
                Difficulty Level
              </label>
              <select name="difficulty" value={form.difficulty} onChange={handleChange} className="w-full px-3 py-2 border border-gray-300 rounded-md focus:outline-none focus:ring-2 focus:ring-[#0D47A1] focus:border-transparent">
                <option>Easy</option>
                <option>Medium</option>
                <option>Hard</option>
                <option>Advanced</option>
              </select>
            </div>
            <div>
              <label className="block text-sm font-medium text-gray-700 mb-1">
                Due Date
              </label>
              <input type="date" name="dueDate" value={form.dueDate} onChange={handleChange} className="w-full px-3 py-2 border border-gray-300 rounded-md focus:outline-none focus:ring-2 focus:ring-[#0D47A1] focus:border-transparent" />
            </div>
            <div>
              <label className="block text-sm font-medium text-gray-700 mb-1">
                Due Time
              </label>
              <input type="time" name="dueTime" value={form.dueTime} onChange={handleChange} className="w-full px-3 py-2 border border-gray-300 rounded-md focus:outline-none focus:ring-2 focus:ring-[#0D47A1] focus:border-transparent" />
            </div>
          </div>
          <div className="mb-6">
            <label className="block text-sm font-medium text-gray-700 mb-1">
              Assign To
            </label>
            <select name="batch" value={form.batch} onChange={handleChange} className="w-full px-3 py-2 border border-gray-300 rounded-md focus:outline-none focus:ring-2 focus:ring-[#0D47A1] focus:border-transparent">
              {batches.map(b => <option key={b}>{b}</option>)}
            </select>
          </div>
          <div className="mb-6">
            <label className="block text-sm font-medium text-gray-700 mb-1">
              Instructions
            </label>
            <textarea name="instructions" value={form.instructions} onChange={handleChange} className="w-full px-3 py-2 border border-gray-300 rounded-md focus:outline-none focus:ring-2 focus:ring-[#0D47A1] focus:border-transparent" rows={6} placeholder="Provide clear instructions for the assignment..."></textarea>
          </div>
          <div className="mb-6">
            <label className="block text-sm font-medium text-gray-700 mb-1">
              Attachments
            </label>
            <div className="border-2 border-dashed border-gray-300 rounded-md p-6 text-center">
              <div className="flex justify-center mb-2">
                <PlusIcon size={24} className="text-gray-400" />
              </div>
              <p className="text-gray-500 mb-2">
                Drag and drop files here, or click to browse
              </p>
              <p className="text-xs text-gray-400">
                PDF, ZIP, PY, JS, JAVA, CPP files (Max 10MB)
              </p>
              <input type="file" ref={fileInputRef} className="hidden" multiple onChange={handleFileChange} />
              <button type="button" onClick={handleFileClick} className="mt-4 bg-gray-100 text-gray-700 px-4 py-2 rounded-md text-sm font-medium">
                Browse Files
              </button>
              {selectedFiles.length > 0 && (
                <div className="mt-4 text-left">
                  <span className="font-medium text-gray-700">Selected files:</span>
                  <ul className="list-disc ml-6">
                    {selectedFiles.map(file => (
                      <li key={file.name} className="text-sm text-gray-600">{file.name}</li>
                    ))}
                  </ul>
                </div>
              )}
            </div>
          </div>
          <div className="mb-6 space-y-4">
            <div className="flex items-center">
              <input type="checkbox" id="ai-evaluation" name="aiEvaluation" checked={form.aiEvaluation} onChange={handleChange} className="h-4 w-4 text-[#0D47A1] focus:ring-[#0D47A1] border-gray-300 rounded" />
              <label htmlFor="ai-evaluation" className="ml-2 block text-sm text-gray-700">
                Enable AI-generated evaluation program
              </label>
            </div>
            <div className="flex items-center">
              <input type="checkbox" id="plagiarism" name="plagiarism" checked={form.plagiarism} onChange={handleChange} className="h-4 w-4 text-[#0D47A1] focus:ring-[#0D47A1] border-gray-300 rounded" />
              <label htmlFor="plagiarism" className="ml-2 block text-sm text-gray-700">
                Enable plagiarism detection
              </label>
            </div>
          </div>
          <div className="flex justify-end space-x-4">
            <button type="button" onClick={handleSaveDraft} className="px-4 py-2 border border-gray-300 rounded-md text-gray-700 bg-white hover:bg-gray-50">
              Save as Draft
            </button>
            <button type="button" onClick={() => {
              const draft = localStorage.getItem('assignmentDraft');
              if (draft) {
                setForm(JSON.parse(draft));
                setDraftLoaded('Draft loaded!');
              } else {
                setDraftLoaded('No draft found.');
              }
              setTimeout(() => setDraftLoaded(''), 2000);
            }} className="px-4 py-2 border border-gray-300 rounded-md text-gray-700 bg-white hover:bg-gray-50">
              Load Draft
            </button>
            {draftLoaded && <span className="text-blue-600 ml-2">{draftLoaded}</span>}
            {draftSaved && <span className="text-blue-600 ml-2">Draft saved!</span>}
            <button type="submit" className="px-4 py-2 bg-[#0D47A1] text-white rounded-md hover:bg-blue-800">
              Create Assignment
            </button>
            {error && <span className="text-red-600 ml-4">{error}</span>}
            {success && <span className="text-green-600 ml-4">{success}</span>}
          </div>
        </form>
      </Card>
    </div>;
};
export default CreateAssignment;<|MERGE_RESOLUTION|>--- conflicted
+++ resolved
@@ -1,10 +1,5 @@
-<<<<<<< HEAD
-// @ts-nocheck
-import React from 'react';
-=======
 
 import React, { useState, useEffect, useRef } from 'react';
->>>>>>> 355047dd
 import Card from '../../components/ui/Card';
 import { ArrowLeftIcon, PlusIcon } from 'lucide-react';
 import { Link } from 'react-router-dom';
