--- conflicted
+++ resolved
@@ -1,13 +1,3 @@
-<<<<<<< HEAD
-// @ts-nocheck
-import React from 'react';
-import { Link } from 'react-router-dom';
-import Card from '../../components/ui/Card';
-import { ArrowLeftIcon } from 'lucide-react';
-const AssignmentDetail = () => {
-  return <div className="w-full">
-=======
-
 import React from 'react';
 import { useParams, Link } from 'react-router-dom';
 import { ArrowLeftIcon } from 'lucide-react';
@@ -38,7 +28,6 @@
 
   return (
     <div className="w-full">
->>>>>>> 355047dd
       <div className="mb-6">
         <Link to="/assignments" className="inline-flex items-center text-[#0D47A1] mb-4">
           <ArrowLeftIcon size={16} className="mr-1" />
@@ -50,16 +39,6 @@
         <p className="text-gray-500">View and manage assignment details</p>
       </div>
       <Card>
-<<<<<<< HEAD
-        <div className="text-center py-8">
-          <h2 className="text-xl font-medium text-gray-600">
-            Assignment details will be displayed here
-          </h2>
-          <p className="text-gray-500 mt-2">
-            This is a placeholder for the assignment detail view
-          </p>
-        </div>
-=======
         {loading ? (
           <div className="p-8 text-center text-gray-500">Loading assignment details...</div>
         ) : error ? (
@@ -139,8 +118,10 @@
         ) : (
           <div className="p-8 text-center text-gray-500">No assignment found.</div>
         )}
->>>>>>> 355047dd
       </Card>
-    </div>;
+    </div>
+  );
+
 };
+
 export default AssignmentDetail;