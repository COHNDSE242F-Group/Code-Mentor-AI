--- conflicted
+++ resolved
@@ -9,17 +9,11 @@
     "@testing-library/react": "^16.3.0",
     "@testing-library/user-event": "^13.5.0",
     "highlight.js": "^11.11.1",
-<<<<<<< HEAD
     "lodash.debounce": "^4.0.8",
     "lucide-react": "^0.544.0",
     "react": "^19.1.0",
     "react-dom": "^19.1.0",
-=======
-    "lucide-react": "^0.544.0",
-    "react": "^19.1.0",
-    "react-dom": "^19.1.0",
     "react-icons": "^5.5.0",
->>>>>>> 355047dd
     "react-markdown": "^10.1.0",
     "react-router-dom": "^7.9.2",
     "react-scripts": "5.0.1",
@@ -57,12 +51,9 @@
   },
   "devDependencies": {
     "@types/lodash.debounce": "^4.0.9",
-<<<<<<< HEAD
-=======
     "@types/react": "^19.2.2",
     "@types/react-dom": "^19.2.2",
     "@types/react-icons": "^2.2.7",
->>>>>>> 355047dd
     "@types/react-router-dom": "^5.3.3",
     "autoprefixer": "^10.4.21",
     "postcss": "^8.5.6",
