from fastapi import FastAPI
from routers import routers
from fastapi.middleware.cors import CORSMiddleware
<<<<<<< HEAD
=======
from auth.auth import create_access_token

>>>>>>> 832734ca

# Create FastAPI app
app = FastAPI()

app.add_middleware(
    CORSMiddleware,
    allow_origins=["http://localhost:3000"],  # React app origin
    allow_credentials=True,
    allow_methods=["*"],  # allow all methods (GET, POST, etc.)
    allow_headers=["*"],  # allow all headers
)
<<<<<<< HEAD

# Include all routers
for router in routers:
    app.include_router(router)
=======

GLOBAL_TOKEN = create_access_token({"user_id": "demo_user"})

@app.on_event("startup")
async def startup_event():
    print(f"Demo token for frontend: {GLOBAL_TOKEN}")

# Optional route to provide token to frontend
@app.get("/demo-token")
def get_demo_token():
    return {"token": GLOBAL_TOKEN}


# Dev helper: request a fresh demo token with a longer expiry (useful during testing)
@app.get("/fresh-demo-token")
def get_fresh_demo_token(minutes: int = 60):
    # Create a token that expires in `minutes` minutes (default 60)
    token = create_access_token({"user_id": "demo_user"})
    return {"token": token, "expires_in_minutes": minutes}

# Include all routers
for router in routers:
    app.include_router(router)
    
>>>>>>> 832734ca
<|MERGE_RESOLUTION|>--- conflicted
+++ resolved
@@ -1,11 +1,8 @@
 from fastapi import FastAPI
 from routers import routers
 from fastapi.middleware.cors import CORSMiddleware
-<<<<<<< HEAD
-=======
 from auth.auth import create_access_token
 
->>>>>>> 832734ca
 
 # Create FastAPI app
 app = FastAPI()
@@ -17,12 +14,6 @@
     allow_methods=["*"],  # allow all methods (GET, POST, etc.)
     allow_headers=["*"],  # allow all headers
 )
-<<<<<<< HEAD
-
-# Include all routers
-for router in routers:
-    app.include_router(router)
-=======
 
 GLOBAL_TOKEN = create_access_token({"user_id": "demo_user"})
 
@@ -46,5 +37,4 @@
 # Include all routers
 for router in routers:
     app.include_router(router)
-    
->>>>>>> 832734ca
+    