--- conflicted
+++ resolved
@@ -23,19 +23,16 @@
 from .welcome import router as welcome_router
 from .package import router as package_router
 from .public_lists import router as public_lists_router
-<<<<<<< HEAD
 from .progress import router as progress_router
 from .batch import router as batch_router
 from .assignment_generate import router as assignment_generate_router
 from .student_assignment import router as student_assignment_router
-=======
 from .student_messaging import router as student_messaging_router
 from .settings import router as settings_router
 from .university_dashboard import router as university_dashboard_router
 from .admin_panel import router as admin_panel_router
 from .dashboard import router as dashboard_router
 from .submission_list_summary import router as submission_list_summary_router
->>>>>>> 75b59514
 
 routers = [
     code_runner_router,
@@ -64,22 +61,14 @@
     #reset_password_router,
     welcome_router,
     package_router,
-
     report_router,
     public_lists_router,
-<<<<<<< HEAD
     progress_router,
     batch_router,
     assignment_generate_router,
-    student_assignment_router
-=======
+    student_assignment_router,
     university_dashboard_router,
     admin_panel_router,
     dashboard_router,
     submission_list_summary_router
-
-
-
-
->>>>>>> 75b59514
 ]