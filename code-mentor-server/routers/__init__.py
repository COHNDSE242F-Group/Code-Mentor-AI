--- conflicted
+++ resolved
@@ -41,15 +41,12 @@
     assignment_details_router,
     code_submit_router,
     assignment_router,
-<<<<<<< HEAD
     student_router
     ,
     instructor_router
     ,
-=======
     reset_password_router
     report_router,
     student_router,
->>>>>>> 3584fb87
     public_lists_router
 ]