# routes/__init__.py

# Import routers from your route files
from .code_runner import router as code_runner_router
from .ai_chat import router as ai_chat_router
from .key_stroke import router as key_stroke_router
from .editor import router as code_editor_router
<<<<<<< HEAD
from .user import router as user_router
from .login import router as login_router
=======
from .forgot_password import router as forgot_password_router    
from .submission_list import router as submission_list_router
from .submission_details import router as submission_details_router
from .messaging import router as messaging_router 
>>>>>>> aa7b04ee

# Optional: create a list of all routers to iterate in main.py
routers = [
    code_runner_router,
    ai_chat_router,
    key_stroke_router,
<<<<<<< HEAD
    code_editor_router,
    user_router,
    login_router
=======
    code_editor_router
    forgot_password_router,
    submission_list_router,
    submission_details_router,
    messaging_router
>>>>>>> aa7b04ee
]<|MERGE_RESOLUTION|>--- conflicted
+++ resolved
@@ -5,30 +5,24 @@
 from .ai_chat import router as ai_chat_router
 from .key_stroke import router as key_stroke_router
 from .editor import router as code_editor_router
-<<<<<<< HEAD
 from .user import router as user_router
 from .login import router as login_router
-=======
 from .forgot_password import router as forgot_password_router    
 from .submission_list import router as submission_list_router
 from .submission_details import router as submission_details_router
 from .messaging import router as messaging_router 
->>>>>>> aa7b04ee
 
 # Optional: create a list of all routers to iterate in main.py
 routers = [
     code_runner_router,
     ai_chat_router,
     key_stroke_router,
-<<<<<<< HEAD
     code_editor_router,
     user_router,
-    login_router
-=======
+    login_router,
     code_editor_router
     forgot_password_router,
     submission_list_router,
     submission_details_router,
     messaging_router
->>>>>>> aa7b04ee
 ]