# routes/__init__.py

# Import routers from your route files
from .code_runner import router as code_runner_router
from .ai_chat import router as ai_chat_router
from .key_stroke import router as key_stroke_router
from .editor import router as code_editor_router
from .user import router as user_router
from .login import router as login_router
from .forgot_password import router as forgot_password_router    
from .submission_list import router as submission_list_router
from .submission_details import router as submission_details_router
from .messaging import router as messaging_router 
from .account_details import router as account_details_router
from .create_assignment import router as create_assignment_router
from .assignment_list import router as assignment_list_router
from .assignment_details import router as assignment_details_router
from .code_submit import router as code_submit_router
from .assignment import router as assignment_router
<<<<<<< HEAD
from .report import router as report_router
=======
from .student import router as student_router
from .public_lists import router as public_lists_router
>>>>>>> 4223f069

routers = [
    
    code_runner_router,
    ai_chat_router,
    key_stroke_router,
    code_editor_router,
    user_router,
    login_router,
    forgot_password_router,
    submission_list_router,
    submission_details_router,
    messaging_router,
    account_details_router,
    create_assignment_router,
    assignment_list_router,
    assignment_details_router,
    code_submit_router,
    assignment_router,
<<<<<<< HEAD
    report_router
=======
    student_router
    ,
    public_lists_router
>>>>>>> 4223f069
]<|MERGE_RESOLUTION|>--- conflicted
+++ resolved
@@ -17,12 +17,9 @@
 from .assignment_details import router as assignment_details_router
 from .code_submit import router as code_submit_router
 from .assignment import router as assignment_router
-<<<<<<< HEAD
 from .report import router as report_router
-=======
 from .student import router as student_router
 from .public_lists import router as public_lists_router
->>>>>>> 4223f069
 
 routers = [
     
@@ -42,11 +39,7 @@
     assignment_details_router,
     code_submit_router,
     assignment_router,
-<<<<<<< HEAD
-    report_router
-=======
-    student_router
-    ,
+    report_router,
+    student_router,
     public_lists_router
->>>>>>> 4223f069
 ]