--- conflicted
+++ resolved
@@ -53,13 +53,10 @@
     settings_router,
     student_router,
     instructor_router,
-<<<<<<< HEAD
     #reset_password_router,
-=======
     welcome_router,
     package_router,
     reset_password_router,
->>>>>>> c785ceb5
     report_router,
     public_lists_router,
     university_dashboard_router,
