--- conflicted
+++ resolved
@@ -17,13 +17,10 @@
 from .assignment_details import router as assignment_details_router
 from .code_submit import router as code_submit_router
 from .assignment import router as assignment_router
-<<<<<<< HEAD
 from .reset_password import router as reset_password_router
-=======
 from .report import router as report_router
 from .student import router as student_router
 from .public_lists import router as public_lists_router
->>>>>>> ad852ecd
 
 routers = [
     
@@ -43,11 +40,8 @@
     assignment_details_router,
     code_submit_router,
     assignment_router,
-<<<<<<< HEAD
     reset_password_router
-=======
     report_router,
     student_router,
     public_lists_router
->>>>>>> ad852ecd
 ]