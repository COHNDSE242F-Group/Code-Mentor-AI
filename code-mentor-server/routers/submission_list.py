from fastapi import APIRouter, HTTPException
from sqlalchemy.ext.asyncio import AsyncSession
from sqlalchemy.future import select
from sqlalchemy.orm import selectinload
from typing import Optional
from datetime import datetime, date
from pydantic import BaseModel
from database import async_session
from models.submission import Submission

router = APIRouter(
    prefix="/submission",
    tags=["submission"]
)

# --------------------------
# Pydantic schemas
# --------------------------
class AssignmentOut(BaseModel):
    assignment_id: int
    assignment_name: str
    due_date: date
    batch_id: int
    instructor_id: int

    class Config:
        orm_mode = True

class StudentOut(BaseModel):
    student_id: int
    student_name: str
    email: str
    contact_no: Optional[str]
    batch_id: int
    index_no: str  # Add this field

    class Config:
        orm_mode = True

class SubmissionOut(BaseModel):
    submission_id: int

    # Nested objects (preferred)
    assignment: Optional[AssignmentOut]
    student: Optional[StudentOut]

    # Flat fields (fallback for older data)
    assignment_name: Optional[str]
    student_name: Optional[str]
    studentId: Optional[str]

    report: Optional[dict]
    submitted_at: Optional[datetime]

class GradeFeedback(BaseModel):
    score: int
    feedback: str

# --------------------------
# Endpoint
# --------------------------
@router.get("/{submission_id}", response_model=SubmissionOut)
async def get_submission(submission_id: int):
    async with async_session() as session:
        result = await session.execute(
            select(Submission)
            .where(Submission.submission_id == submission_id)
            .options(
                selectinload(Submission.assignment),
                selectinload(Submission.student)
            )
        )
<<<<<<< HEAD
    )
    submission = result.scalar_one_or_none()
    if not submission:
        raise HTTPException(status_code=404, detail="Submission not found")

    report = submission.report or {}
    
    return {
        "id": submission.submission_id,
        "assignment": submission.assignment.assignment_name,
        "student": submission.student.student_name,
        "studentId": submission.student.index_no,
        "submittedAt": submission.submitted_at.strftime("%b %d, %Y - %I:%M %p") if submission.submitted_at else "Not submitted",
        "code": report.get("code", ""),
        "paste": report.get("paste", False),
        "output": report.get("output", ""),
        "status": report.get("instructor-evaluation", {}).get("status", report.get("status", "Pending")),
        "score": report.get("instructor-evaluation", {}).get("score", report.get("score")),
        "batch": str(submission.student.batch_id),  # Convert to string
        #"plagiarism": report.get("plagiarism"),
        #"ai_feedback": report.get("ai_feedback"),
        "feedback": report.get("instructor-evaluation", {}).get("feedback", []),
        "grade": report.get("instructor-evaluation", {}).get("grade", "N/A")

    }
=======
        submission = result.scalar_one_or_none()

        if not submission:
            raise HTTPException(status_code=404, detail="Submission not found")

        # Map to unified schema
        submission_data = {
            "submission_id": submission.submission_id,
            "assignment": submission.assignment if hasattr(submission, "assignment") else None,
            "student": submission.student if hasattr(submission, "student") else None,
            "assignment_name": submission.assignment.assignment_name if submission.assignment else None,
            "student_name": submission.student.student_name if submission.student else None,
            "studentId": str(submission.student.student_id) if submission.student else None,
            "report": getattr(submission, "report", None),
            "submitted_at": getattr(submission, "submitted_at", None),
        }

        return submission_data
>>>>>>> c2301ca7
<|MERGE_RESOLUTION|>--- conflicted
+++ resolved
@@ -70,33 +70,6 @@
                 selectinload(Submission.student)
             )
         )
-<<<<<<< HEAD
-    )
-    submission = result.scalar_one_or_none()
-    if not submission:
-        raise HTTPException(status_code=404, detail="Submission not found")
-
-    report = submission.report or {}
-    
-    return {
-        "id": submission.submission_id,
-        "assignment": submission.assignment.assignment_name,
-        "student": submission.student.student_name,
-        "studentId": submission.student.index_no,
-        "submittedAt": submission.submitted_at.strftime("%b %d, %Y - %I:%M %p") if submission.submitted_at else "Not submitted",
-        "code": report.get("code", ""),
-        "paste": report.get("paste", False),
-        "output": report.get("output", ""),
-        "status": report.get("instructor-evaluation", {}).get("status", report.get("status", "Pending")),
-        "score": report.get("instructor-evaluation", {}).get("score", report.get("score")),
-        "batch": str(submission.student.batch_id),  # Convert to string
-        #"plagiarism": report.get("plagiarism"),
-        #"ai_feedback": report.get("ai_feedback"),
-        "feedback": report.get("instructor-evaluation", {}).get("feedback", []),
-        "grade": report.get("instructor-evaluation", {}).get("grade", "N/A")
-
-    }
-=======
         submission = result.scalar_one_or_none()
 
         if not submission:
@@ -114,5 +87,4 @@
             "submitted_at": getattr(submission, "submitted_at", None),
         }
 
-        return submission_data
->>>>>>> c2301ca7
+        return submission_data