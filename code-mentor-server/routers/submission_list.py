from fastapi import APIRouter, HTTPException
from sqlalchemy.ext.asyncio import AsyncSession
from sqlalchemy.future import select
from sqlalchemy.orm import selectinload
from typing import Optional
from datetime import datetime, date
from pydantic import BaseModel
from database import async_session
from models.submission import Submission
<<<<<<< HEAD
=======
from pydantic import BaseModel
from typing import List, Optional
from sqlalchemy.orm import joinedload
from datetime import datetime,date
from sqlalchemy.orm import selectinload
from datetime import datetime, date
>>>>>>> 1d7f80d7

router = APIRouter(
    prefix="/submission",
    tags=["submission"]
)

# --------------------------
# Pydantic schemas
# --------------------------
class AssignmentOut(BaseModel):
    assignment_id: int
    assignment_name: str
    due_date: date
    batch_id: int
    instructor_id: int

    class Config:
        orm_mode = True

class StudentOut(BaseModel):
    student_id: int
    student_name: str
    email: str
    contact_no: Optional[str]
    batch_id: int
    index_no: str  # Add this field

    class Config:
        orm_mode = True

<<<<<<< HEAD
class SubmissionOut(BaseModel):
    submission_id: int

    # Nested objects (preferred)
    assignment: Optional[AssignmentOut]
    student: Optional[StudentOut]

    # Flat fields (fallback for older data)
    assignment_name: Optional[str]
    student_name: Optional[str]
    studentId: Optional[str]

    report: Optional[dict]
    submitted_at: Optional[datetime]
=======
class SubmissionListOut(BaseModel):
    id: int
    assignment: str
    student: str
    studentId: str
    submittedAt: str
    status: str
    score: Optional[int]
    batch: str

class SubmissionDetailOut(BaseModel):
    id: int
    assignment: str
    student: str
    studentId: str
    submittedAt: str
    code: str
    paste: bool
    output: str
    status: str
    score: Optional[int]
    batch: str
    plagiarism: Optional[dict]
    ai_feedback: Optional[list]
>>>>>>> 1d7f80d7

class GradeFeedback(BaseModel):
    score: int
    feedback: str

# --------------------------
# Endpoint
# --------------------------
<<<<<<< HEAD
=======




@router.get("/", response_model=List[SubmissionListOut])
async def get_submissions():
    async with async_session() as session:
        result = await session.execute(
            select(Submission)
            .options(joinedload(Submission.assignment), joinedload(Submission.student))
        )
        submissions = result.scalars().all()

# Get a single submission by ID with related data
>>>>>>> 1d7f80d7
@router.get("/{submission_id}", response_model=SubmissionOut)
async def get_submission(submission_id: int):
    async with async_session() as session:
        result = await session.execute(
            select(Submission)
            .where(Submission.submission_id == submission_id)
            .options(
                selectinload(Submission.assignment),
                selectinload(Submission.student)
            )
        )
        submission = result.scalar_one_or_none()

        if not submission:
            raise HTTPException(status_code=404, detail="Submission not found")

        # Map to unified schema
        submission_data = {
            "submission_id": submission.submission_id,
            "assignment": submission.assignment if hasattr(submission, "assignment") else None,
            "student": submission.student if hasattr(submission, "student") else None,
            "assignment_name": submission.assignment.assignment_name if submission.assignment else None,
            "student_name": submission.student.student_name if submission.student else None,
            "studentId": str(submission.student.student_id) if submission.student else None,
            "report": getattr(submission, "report", None),
            "submitted_at": getattr(submission, "submitted_at", None),
        }

        return submission_data<|MERGE_RESOLUTION|>--- conflicted
+++ resolved
@@ -7,15 +7,6 @@
 from pydantic import BaseModel
 from database import async_session
 from models.submission import Submission
-<<<<<<< HEAD
-=======
-from pydantic import BaseModel
-from typing import List, Optional
-from sqlalchemy.orm import joinedload
-from datetime import datetime,date
-from sqlalchemy.orm import selectinload
-from datetime import datetime, date
->>>>>>> 1d7f80d7
 
 router = APIRouter(
     prefix="/submission",
@@ -46,7 +37,6 @@
     class Config:
         orm_mode = True
 
-<<<<<<< HEAD
 class SubmissionOut(BaseModel):
     submission_id: int
 
@@ -61,32 +51,6 @@
 
     report: Optional[dict]
     submitted_at: Optional[datetime]
-=======
-class SubmissionListOut(BaseModel):
-    id: int
-    assignment: str
-    student: str
-    studentId: str
-    submittedAt: str
-    status: str
-    score: Optional[int]
-    batch: str
-
-class SubmissionDetailOut(BaseModel):
-    id: int
-    assignment: str
-    student: str
-    studentId: str
-    submittedAt: str
-    code: str
-    paste: bool
-    output: str
-    status: str
-    score: Optional[int]
-    batch: str
-    plagiarism: Optional[dict]
-    ai_feedback: Optional[list]
->>>>>>> 1d7f80d7
 
 class GradeFeedback(BaseModel):
     score: int
@@ -95,23 +59,6 @@
 # --------------------------
 # Endpoint
 # --------------------------
-<<<<<<< HEAD
-=======
-
-
-
-
-@router.get("/", response_model=List[SubmissionListOut])
-async def get_submissions():
-    async with async_session() as session:
-        result = await session.execute(
-            select(Submission)
-            .options(joinedload(Submission.assignment), joinedload(Submission.student))
-        )
-        submissions = result.scalars().all()
-
-# Get a single submission by ID with related data
->>>>>>> 1d7f80d7
 @router.get("/{submission_id}", response_model=SubmissionOut)
 async def get_submission(submission_id: int):
     async with async_session() as session:
