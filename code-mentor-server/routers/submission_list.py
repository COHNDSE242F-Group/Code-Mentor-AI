from fastapi import APIRouter, HTTPException, Depends
from sqlalchemy.ext.asyncio import AsyncSession
from sqlalchemy.future import select
from database import async_session
from models.submission import Submission
from pydantic import BaseModel
from typing import List, Optional
from sqlalchemy.orm import joinedload
<<<<<<< HEAD
from datetime import datetime,date
from sqlalchemy.orm import selectinload

=======
from datetime import datetime, date
>>>>>>> 75b59514

router = APIRouter(
    prefix="/submission",
    tags=["submission"]
)

# --------------------------
# Pydantic schemas
# --------------------------
class AssignmentOut(BaseModel):
    assignment_id: int
    assignment_name: str
    due_date: date
    batch_id: int
    instructor_id: int

    class Config:
        orm_mode = True

class StudentOut(BaseModel):
    student_id: int
    student_name: str
    email: str
    contact_no: Optional[str]
    batch_id: int
    index_no: str  # Add this field

    class Config:
        orm_mode = True

class SubmissionListOut(BaseModel):
    id: int
    assignment: str
    student: str
    studentId: str
    submittedAt: str
    status: str
    score: Optional[int]
    batch: str

class SubmissionDetailOut(BaseModel):
    id: int
    assignment: str
    student: str
    studentId: str
    submittedAt: str
    code: str
    paste: bool
    output: str
    status: str
    score: Optional[int]
    batch: str
    plagiarism: Optional[dict]
    ai_feedback: Optional[list]

class GradeFeedback(BaseModel):
    score: int
    feedback: str

# --------------------------
# Endpoints
# --------------------------




@router.get("/", response_model=List[SubmissionListOut])
async def get_submissions():
    async with async_session() as session:
        result = await session.execute(
            select(Submission)
            .options(joinedload(Submission.assignment), joinedload(Submission.student))
        )
        submissions = result.scalars().all()

<<<<<<< HEAD
# Get a single submission by ID with related data
@router.get("/{submission_id}", response_model=SubmissionOut)
async def get_submission(submission_id: int):
    async with async_session() as session:
        result = await session.execute(
            select(Submission)
            .where(Submission.submission_id == submission_id)
            .options(
                selectinload(Submission.assignment),
                selectinload(Submission.student)
            )
        )
        submission = result.scalar_one_or_none()
        if not submission:
            raise HTTPException(status_code=404, detail="Submission not found")
        return submission
=======
        submissions_list = []
        for submission in submissions:
            report = submission.report or {}
            submissions_list.append({
                "id": submission.submission_id,
                "assignment": submission.assignment.assignment_name,
                "student": submission.student.student_name,
                "studentId": submission.student.index_no,
                "submittedAt": submission.submitted_at.strftime("%b %d, %Y - %I:%M %p") if submission.submitted_at else "Not submitted",
                "status": report.get("instructor-evaluation", {}).get("status", report.get("status", "Pending")),  # Get status from instructor-evaluation or fallback to report
                "score": report.get("instructor-evaluation", {}).get("score", report.get("score")),  # Get score from instructor-evaluation or fallback to report
                "batch": str(submission.student.batch_id),  # Convert batch_id to string
                "feedback": report.get("instructor-evaluation", {}).get("feedback", []),  # Get feedback from instructor-evaluation
                "grade": report.get("instructor-evaluation", {}).get("grade", "N/A"),  # Get grade from instructor-evaluation
            })
        
        return submissions_list

@router.get("/{submission_id}", response_model=SubmissionDetailOut)
async def get_submission_detail(submission_id: int, session: AsyncSession = Depends(async_session)):
    result = await session.execute(
        select(Submission)
        .where(Submission.submission_id == submission_id)
        .options(
            joinedload(Submission.assignment),
            joinedload(Submission.student)
        )
    )
    submission = result.scalar_one_or_none()
    if not submission:
        raise HTTPException(status_code=404, detail="Submission not found")

    report = submission.report or {}
    
    return {
        "id": submission.submission_id,
        "assignment": submission.assignment.assignment_name,
        "student": submission.student.student_name,
        "studentId": submission.student.index_no,
        "submittedAt": submission.submitted_at.strftime("%b %d, %Y - %I:%M %p") if submission.submitted_at else "Not submitted",
        "code": report.get("code", ""),
        "paste": report.get("paste", False),
        "output": report.get("output", ""),
        "status": report.get("instructor-evaluation", {}).get("status", report.get("status", "Pending")),
        "score": report.get("instructor-evaluation", {}).get("score", report.get("score")),
        "batch": str(submission.student.batch_id),  # Convert to string
        #"plagiarism": report.get("plagiarism"),
        #"ai_feedback": report.get("ai_feedback"),
        "feedback": report.get("instructor-evaluation", {}).get("feedback", []),
        "grade": report.get("instructor-evaluation", {}).get("grade", "N/A")

    }

>>>>>>> 75b59514
<|MERGE_RESOLUTION|>--- conflicted
+++ resolved
@@ -6,13 +6,9 @@
 from pydantic import BaseModel
 from typing import List, Optional
 from sqlalchemy.orm import joinedload
-<<<<<<< HEAD
 from datetime import datetime,date
 from sqlalchemy.orm import selectinload
-
-=======
 from datetime import datetime, date
->>>>>>> 75b59514
 
 router = APIRouter(
     prefix="/submission",
@@ -88,7 +84,6 @@
         )
         submissions = result.scalars().all()
 
-<<<<<<< HEAD
 # Get a single submission by ID with related data
 @router.get("/{submission_id}", response_model=SubmissionOut)
 async def get_submission(submission_id: int):
@@ -104,59 +99,4 @@
         submission = result.scalar_one_or_none()
         if not submission:
             raise HTTPException(status_code=404, detail="Submission not found")
-        return submission
-=======
-        submissions_list = []
-        for submission in submissions:
-            report = submission.report or {}
-            submissions_list.append({
-                "id": submission.submission_id,
-                "assignment": submission.assignment.assignment_name,
-                "student": submission.student.student_name,
-                "studentId": submission.student.index_no,
-                "submittedAt": submission.submitted_at.strftime("%b %d, %Y - %I:%M %p") if submission.submitted_at else "Not submitted",
-                "status": report.get("instructor-evaluation", {}).get("status", report.get("status", "Pending")),  # Get status from instructor-evaluation or fallback to report
-                "score": report.get("instructor-evaluation", {}).get("score", report.get("score")),  # Get score from instructor-evaluation or fallback to report
-                "batch": str(submission.student.batch_id),  # Convert batch_id to string
-                "feedback": report.get("instructor-evaluation", {}).get("feedback", []),  # Get feedback from instructor-evaluation
-                "grade": report.get("instructor-evaluation", {}).get("grade", "N/A"),  # Get grade from instructor-evaluation
-            })
-        
-        return submissions_list
-
-@router.get("/{submission_id}", response_model=SubmissionDetailOut)
-async def get_submission_detail(submission_id: int, session: AsyncSession = Depends(async_session)):
-    result = await session.execute(
-        select(Submission)
-        .where(Submission.submission_id == submission_id)
-        .options(
-            joinedload(Submission.assignment),
-            joinedload(Submission.student)
-        )
-    )
-    submission = result.scalar_one_or_none()
-    if not submission:
-        raise HTTPException(status_code=404, detail="Submission not found")
-
-    report = submission.report or {}
-    
-    return {
-        "id": submission.submission_id,
-        "assignment": submission.assignment.assignment_name,
-        "student": submission.student.student_name,
-        "studentId": submission.student.index_no,
-        "submittedAt": submission.submitted_at.strftime("%b %d, %Y - %I:%M %p") if submission.submitted_at else "Not submitted",
-        "code": report.get("code", ""),
-        "paste": report.get("paste", False),
-        "output": report.get("output", ""),
-        "status": report.get("instructor-evaluation", {}).get("status", report.get("status", "Pending")),
-        "score": report.get("instructor-evaluation", {}).get("score", report.get("score")),
-        "batch": str(submission.student.batch_id),  # Convert to string
-        #"plagiarism": report.get("plagiarism"),
-        #"ai_feedback": report.get("ai_feedback"),
-        "feedback": report.get("instructor-evaluation", {}).get("feedback", []),
-        "grade": report.get("instructor-evaluation", {}).get("grade", "N/A")
-
-    }
-
->>>>>>> 75b59514
+        return submission