from .user import User
<<<<<<< HEAD
from .message import Conversation
=======
from .university import University
from .instructor import Instructor
from .batch import Batch
from .assignment import Assignment
from .student import Student
from .submission import Submission
>>>>>>> 4a4a2a2b
<|MERGE_RESOLUTION|>--- conflicted
+++ resolved
@@ -1,11 +1,8 @@
 from .user import User
-<<<<<<< HEAD
 from .message import Conversation
-=======
 from .university import University
 from .instructor import Instructor
 from .batch import Batch
 from .assignment import Assignment
 from .student import Student
-from .submission import Submission
->>>>>>> 4a4a2a2b
+from .submission import Submission